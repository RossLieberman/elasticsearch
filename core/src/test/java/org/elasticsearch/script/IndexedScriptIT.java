--- conflicted
+++ resolved
@@ -26,12 +26,8 @@
 import org.elasticsearch.action.search.SearchResponse;
 import org.elasticsearch.common.settings.Settings;
 import org.elasticsearch.common.unit.TimeValue;
-<<<<<<< HEAD
 import org.elasticsearch.index.query.QueryBuilders;
 import org.elasticsearch.script.ScriptService.ScriptType;
-import org.elasticsearch.script.expression.ExpressionScriptEngineService;
-=======
->>>>>>> 74d64118
 import org.elasticsearch.script.groovy.GroovyScriptEngineService;
 import org.elasticsearch.search.SearchHit;
 import org.elasticsearch.search.aggregations.AggregationBuilders;
@@ -39,7 +35,6 @@
 import org.elasticsearch.test.ESIntegTestCase;
 import org.junit.Test;
 
-import java.io.IOException;
 import java.util.ArrayList;
 import java.util.HashMap;
 import java.util.List;
@@ -167,42 +162,4 @@
         assertHitCount(searchResponse, 1);
         assertThat(searchResponse.getAggregations().get("test"), notNullValue());
     }
-<<<<<<< HEAD
-
-    @Test
-    public void testAllOpsDisabledIndexedScripts() throws IOException {
-        if (randomBoolean()) {
-            client().preparePutIndexedScript(ExpressionScriptEngineService.NAME, "script1", "{\"script\":\"2\"}").get();
-        } else {
-            client().prepareIndex(ScriptService.SCRIPT_INDEX, ExpressionScriptEngineService.NAME, "script1").setSource("{\"script\":\"2\"}").get();
-        }
-        client().prepareIndex("test", "scriptTest", "1").setSource("{\"theField\":\"foo\"}").get();
-        try {
-            client().prepareUpdate("test", "scriptTest", "1")
-                    .setScript(new Script("script1", ScriptService.ScriptType.INDEXED, ExpressionScriptEngineService.NAME, null)).get();
-            fail("update script should have been rejected");
-        } catch(Exception e) {
-            assertThat(e.getMessage(), containsString("failed to execute script"));
-            assertThat(e.getCause().getMessage(), containsString("scripts of type [indexed], operation [update] and lang [expression] are disabled"));
-        }
-        try {
-            client().prepareSearch()
-                    .setSource(
-                            new SearchSourceBuilder().scriptField("test1", new Script("script1", ScriptType.INDEXED, "expression", null)))
-                    .setIndices("test").setTypes("scriptTest").get();
-            fail("search script should have been rejected");
-        } catch (Exception e) {
-            assertThat(e.toString(), containsString("scripts of type [indexed], operation [search] and lang [expression] are disabled"));
-        }
-        try {
-            client().prepareSearch("test")
-                    .setSource(
-                            new SearchSourceBuilder().aggregation(AggregationBuilders.terms("test").script(
-                                    new Script("script1", ScriptType.INDEXED, "expression", null)))).get();
-        } catch (Exception e) {
-            assertThat(e.toString(), containsString("scripts of type [indexed], operation [aggs] and lang [expression] are disabled"));
-        }
-    }
-=======
->>>>>>> 74d64118
 }